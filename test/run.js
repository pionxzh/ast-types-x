var assert = require("assert");
var types = require("../main");
var n = types.namedTypes;
var b = types.builders;
var path = require("path");
var fs = require("fs");
var esprima = require("esprima");
var esprimaSyntax = esprima.Syntax;
var parse = esprima.parse;
var Path = require("../lib/path");
var NodePath = require("../lib/node-path");
var PathVisitor = require("../lib/path-visitor");
<<<<<<< HEAD
var rawTypes = require("../lib/types");
=======
var builtin = types.builtInTypes
var isRegExp = builtin.RegExp;
var isString = builtin.string;
>>>>>>> 8ce295d3

describe("basic type checking", function() {
    var fooId = b.identifier("foo");
    var ifFoo = b.ifStatement(fooId, b.blockStatement([
        b.expressionStatement(b.callExpression(fooId, []))
    ]));

    it("should exhibit sanity", function() {
        assert.ok(n.IfStatement.check(ifFoo));
        assert.ok(n.Statement.check(ifFoo));
        assert.ok(n.Node.check(ifFoo));

        assert.ok(n.BlockStatement.check(ifFoo.consequent));
        assert.strictEqual(
            ifFoo.consequent.body[0].expression.arguments.length,
            0);

        assert.strictEqual(ifFoo.test, fooId);
        assert.ok(n.Expression.check(ifFoo.test));
        assert.ok(n.Identifier.check(ifFoo.test));
        assert.ok(!n.Statement.check(ifFoo.test));
    });
});

describe("isSupertypeOf", function() {
    it("should report correct supertype relationships", function() {
        var def = types.Type.def;

        assert.ok(def("Node").isSupertypeOf(def("Node")));
        assert.ok(def("Node").isSupertypeOf(def("Expression")));
        assert.ok(!def("Expression").isSupertypeOf(def("Node")));
        assert.ok(!def("Expression").isSupertypeOf(
            def("DebuggerStatement")));

        // TODO Make this test case more exhaustive.
    });
});

describe("supertype lookup", function() {
    it("should resolve the most precise supertypes", function() {
        var table = require("../lib/types").computeSupertypeLookupTable({
            Function: true,
            Declaration: true,
            ArrowFunctionExpression: true,
            Expression: true,
            Identifier: true
        });

        function check(subtype, expectedSupertype) {
            assert.strictEqual(table[subtype], expectedSupertype);
        }

        check("FunctionExpression", "Function");
        check("FunctionDeclaration", "Function");
        check("VariableDeclaration", "Declaration");
        check("Identifier", "Identifier");
        check("ArrowFunctionExpression", "ArrowFunctionExpression");
        check("ForInStatement");
        check("Node");
        check("ThisExpression", "Expression");
        check("Property");
    });

    it("should properly linearize the inheritance hierarchy", function() {
        assert.deepEqual(
            types.getSupertypeNames("FunctionExpression"),
            ["Function", "Expression", "Pattern", "Node", "Printable"]
        );
    });

    it("should trigger an AssertionError for unknown types", function() {
        assert.throws(function() {
            types.getSupertypeNames("AlienBoomerangDeclaration");
        });
    });
});

describe("shallow and deep checks", function() {
    var index = b.identifier("foo");
    var decl = b.variableDeclaration("var", [
        b.variableDeclarator(
            index,
            b.literal(42)
        )
    ]);

    it("should work when shallow", function() {
        assert.ok(n.Node.check(decl));
        assert.ok(n.Statement.check(decl));
        assert.ok(n.Declaration.check(decl));
        assert.ok(n.VariableDeclaration.check(decl));
    });

    it("should work when deep", function() {
        assert.ok(n.Node.check(decl, true));
        assert.ok(n.Statement.check(decl, true));
        assert.ok(n.Declaration.check(decl, true));
        assert.ok(n.VariableDeclaration.check(decl, true));
    });

    it("should fail when expected", function() {
        // Not an Expression.
        assert.ok(!n.Expression.check(decl));

        // This makes decl cease to conform to n.VariableDeclaration.
        decl.declarations.push(b.literal("bar"));

        assert.ok(n.Node.check(decl));
        assert.ok(n.Statement.check(decl));
        assert.ok(n.Declaration.check(decl));
        assert.ok(n.VariableDeclaration.check(decl));

        assert.ok(!n.Node.check(decl, true));
        assert.ok(!n.Statement.check(decl, true));
        assert.ok(!n.Declaration.check(decl, true));

        // As foretold above.
        assert.ok(!n.VariableDeclaration.check(decl, true));

        // Still not an Expression.
        assert.ok(!n.Expression.check(decl));
    });

    var fs = b.forStatement(
        decl,
        b.binaryExpression("<", index, b.literal(48)),
        b.updateExpression("++", index, true),
        b.blockStatement([
            b.expressionStatement(
                b.callExpression(index, [])
            )
        ])
    );

    it("should disagree according to depth", function() {
        assert.ok(n.Node.check(fs));
        assert.ok(n.Statement.check(fs));
        assert.ok(n.ForStatement.check(fs));

        // Not a true ForStatement because fs.init is not a true
        // VariableDeclaration.
        assert.ok(!n.Node.check(fs, true));
        assert.ok(!n.Statement.check(fs, true));
        assert.ok(!n.ForStatement.check(fs, true));
    });
});

function validateProgram(file) {
    var fullPath = path.join(__dirname, "..", file);

    it("should validate " + file, function(done) {
        fs.readFile(fullPath, "utf8", function(err, code) {
            if (err) throw err;

            assert.ok(n.Program.check(parse(code), true));
            assert.ok(n.Program.check(parse(code, { loc: true }), true));

            done();
        });
    });
}

describe("whole-program validation", function() {
    validateProgram("main.js");
    validateProgram("lib/shared.js");
    validateProgram("def/core.js");
    validateProgram("lib/types.js");
    validateProgram("test/run.js");
    validateProgram("test/data/backbone.js");
    validateProgram("test/data/jquery-1.9.1.js");
});

describe("esprima Syntax types", function() {
    var def = types.Type.def;

    var todo = {
        ClassHeritage: true,
        ComprehensionBlock: true,
        ComprehensionExpression: true,
        ExportSpecifierSet: true,
        Glob: true
    };

    it("should all be buildable", function() {
        Object.keys(esprimaSyntax).forEach(function(name) {
            if (todo[name] === true) return;
            assert.ok(n.hasOwnProperty(name), name);
        });

        Object.keys(n).forEach(function(name) {
            if (name in esprimaSyntax)
                assert.ok(def(name).buildable, name);
        });
    });

    it("builders for subtypes of Expression should have equivalent ExpressionStatement builders", function() {
        Object.keys(n).forEach(function(name) {
            if (name in esprimaSyntax && def("Expression").isSupertypeOf(def(name)) && def(name).buildable) {
                var statementBuilderName = rawTypes.getStatementBuilderName(name);
                assert.ok(b[statementBuilderName], name + ":" +statementBuilderName);
            }
        });

        // sanity check
        var expStmt = b.assignmentStatement("=", b.identifier("a"), b.identifier("b"));
        assert.strictEqual(expStmt.type, "ExpressionStatement");
    });
});

describe("types.getFieldValue", function() {
    it("should work for explicit fields", function() {
        assert.strictEqual(
            types.getFieldValue({
                type: "CatchClause"
            }, "type"),
            "CatchClause"
        );

        assert.strictEqual(
            types.getFieldValue({
                type: "CatchClause",
                guard: b.identifier("test")
            }, "guard").name,
            "test"
        );
    });

    it("should work for implicit/default fields", function() {
        assert.strictEqual(
            types.getFieldValue({
                type: "CatchClause"
            }, "guard"),
            null
        );

        assert.strictEqual(
            types.getFieldValue({
                type: "CatchClause"
            }, "asdf"),
            void 0
        );

        assert.deepEqual(
            types.getFieldValue({
                type: "TryStatement",
            }, "handler"),
            null
        );

        assert.deepEqual(
            types.getFieldValue({
                type: "TryStatement",
            }, "handlers"),
            []
        );

        assert.deepEqual(
            types.getFieldValue({
                type: "TryStatement",
            }, "guardedHandlers"),
            []
        );
    });

    it("should work for explicitly undefined fields", function() {
        assert.deepEqual(
            types.getFieldValue({
                type: "TryStatement",
                guardedHandlers: void 0
            }, "guardedHandlers"),
            []
        );
    });
});

describe("types.eachField", function() {
    var context = {};

    function check(node, names) {
        var seen = [];

        types.eachField(node, function(name, value) {
            assert.strictEqual(this, context);
            if (name === "type")
                assert.strictEqual(node.type, value);
            seen.push(name);
        }, context);

        assert.deepEqual(seen.sort(), names.sort());
    }

    it("should give correct keys for supertypes", function() {
        check({ type: "Expression" }, ["type"]);
    });

    it("should work for non-buildable types", function() {
        check({ type: "Position" }, [
            "type", "line", "column"
        ]);

        check({ type: "SourceLocation" }, [
            "type", "start", "end", "source"
        ]);
    });

    it("should respect hidden fields", function() {
        check({ type: "TryStatement" }, [
            // Note that the "handlers" field is now hidden from eachField.
            "type", "block", "handler", "guardedHandlers", "finalizer"
        ]);
    });

    check({ type: "CatchClause" }, [
        "type", "param", "guard", "body"
    ]);

    it("should complain about invalid types", function() {
        assert.throws(function() {
            check({ type: "asdf" }, ["type"]);
        }, "did not recognize object of type " + JSON.stringify("asdf"));
    });

    it("should infer SourceLocation types", function() {
        check({
            line: 10,
            column: 37
        }, ["line", "column"]);
    });
});

describe("types.visit", function() {
    var call = b.expressionStatement(
        b.callExpression(
            b.memberExpression(
                b.identifier("foo"),
                b.identifier("bar"),
                false
            ),
            [b.literal("baz")]
        )
    );

    var ts = b.tryStatement(
        b.blockStatement([call, call]),
        b.catchClause(
            b.identifier("err"),
            null,
            b.blockStatement([])
        )
    );

    it("should have correct .parent path", function() {
        var literalCount = 0;

        n.TryStatement.assert(types.visit(ts, {
            visitLiteral: function(path) {
                var node = path.node;
                literalCount += 1;
                assert.strictEqual(node.value, "baz");
                assert.strictEqual(path.parent.node, call.expression);
                assert.strictEqual(path.parent.parent.node, call);
                assert.strictEqual(path.parent.parent.parent.node, ts.block);
                assert.strictEqual(path.parent.parent.parent.parent.node, ts);
                assert.strictEqual(path.parent.parent.parent.parent.parent, null);
                this.traverse(path);
            }
        }), true);

        assert.strictEqual(literalCount, 2);
    });

    it("should abort subtree traversal when false returned", function() {
        var ids = {};

        types.visit(ts, {
            visitMemberExpression: function(path) {
                return false;
            },

            visitIdentifier: function(path) {
                ids[path.node.name] = true;
                this.traverse(path);
            }
        });

        // Make sure all identifers beneath member expressions were skipped.
        assert.deepEqual(ids, { err: true });

        ids = {};

        types.visit(ts, {
            visitIdentifier: function(path) {
                ids[path.node.name] = true;
                this.traverse(path);
            }
        });

        // Now make sure those identifiers (foo and bar) were visited.
        assert.deepEqual(ids, {
            err: true,
            foo: true,
            bar: true
        });
    });

    it("this.abort() should abort entire traversal", function() {
        var literal = "not visited";
        var unvisitedTypes = [];
        var root = types.visit(call, {
            visitIdentifier: function(path) {
                if (path.value.name === "foo") {
                    this.abort();
                }
            },

            visitLiteral: function(path) {
                literal = path.value;
                this.traverse(path);
            },

            visitNode: function(path) {
                unvisitedTypes.push(path.value.type);
                this.traverse(path);
            }
        });

        assert.strictEqual(root, call);
        assert.strictEqual(literal, "not visited");
        assert.deepEqual(unvisitedTypes, [
            "ExpressionStatement",
            "CallExpression",
            "MemberExpression"
        ]);
    });

    it("this.abort() should be cancelable", function() {
        var literal = "not visited";
        var unvisitedTypes = [];
        var root = types.visit(call, {
            visitIdentifier: function(path) {
                if (path.value.name === "foo") {
                    this.abort();
                }
            },

            visitMemberExpression: function(path) {
                try {
                    this.traverse(path);
                } catch (err) {
                    assert.ok(err instanceof this.AbortRequest);
                    err.cancel();
                }
            },

            visitLiteral: function(path) {
                literal = path.value;
                this.traverse(path);
            },

            visitNode: function(path) {
                unvisitedTypes.push(path.value.type);
                this.traverse(path);
            }
        });

        assert.strictEqual(root, call);

        n.Literal.assert(literal);
        assert.strictEqual(literal.value, "baz");
        assert.strictEqual(literal, call.expression.arguments[0]);

        assert.deepEqual(unvisitedTypes, [
            "ExpressionStatement",
            "CallExpression"
            // Note that the MemberExpression and the Literal were visited
            // by their type-specific methods, so they were not visited by
            // the catch-all visitNode method.
        ]);
    });

    it("should visit comments", function() {
        var ast = esprima.parse([
            "function getArgs(/*arguments*/) {",
            "  // Turn arguments into an array.",
            "  return Array.prototype.slice.call(arguments);",
            "}"
        ].join("\n"), {
            comment: true
        });

        var blockComments = [];
        var lineComments = [];

        types.visit(ast, {
            visitComment: function(path) {
                this.traverse(path);
                if (n.Block.check(path.value)) {
                    blockComments.push(path.value);
                } else if (n.Line.check(path.value)) {
                    lineComments.push(path.value);
                }
            }
        });

        assert.strictEqual(blockComments.length, 1);
        assert.strictEqual(blockComments[0].value, "arguments");

        assert.strictEqual(lineComments.length, 1);
        assert.strictEqual(
            lineComments[0].value,
            " Turn arguments into an array."
        );

        blockComments.length = 0;
        lineComments.length = 0;

        types.visit(ast, {
            visitBlock: function(path) {
                blockComments.push(path.value);
                this.traverse(path);
            }
        });

        assert.strictEqual(blockComments.length, 1);
        assert.strictEqual(blockComments[0].value, "arguments");

        assert.strictEqual(lineComments.length, 0);

        blockComments.length = 0;
        lineComments.length = 0;

        types.visit(ast, {
            visitLine: function(path) {
                lineComments.push(path.value);
                this.traverse(path);
            }
        });

        assert.strictEqual(blockComments.length, 0);

        assert.strictEqual(lineComments.length, 1);
        assert.strictEqual(
            lineComments[0].value,
            " Turn arguments into an array."
        );

        blockComments.length = 0;
        lineComments.length = 0;

        types.visit(ast, {
            visitBlock: function(path) {
                blockComments.push(path.value);
                this.traverse(path);
            },

            visitLine: function(path) {
                lineComments.push(path.value);
                this.traverse(path);
            }
        });

        assert.strictEqual(blockComments.length, 1);
        assert.strictEqual(blockComments[0].value, "arguments");

        assert.strictEqual(lineComments.length, 1);
        assert.strictEqual(
            lineComments[0].value,
            " Turn arguments into an array."
        );
    });
});

describe("path traversal", function() {
    var call = b.expressionStatement(
        b.callExpression(
            b.memberExpression(
                b.identifier("foo"),
                b.identifier("bar"),
                false
            ),
            [b.literal("baz")]
        )
    );

    it("should accept root paths as well as AST nodes", function() {
        var path = new NodePath(call).get("expression", "callee");
        var idCount = 0;

        // Note that we're passing a path instead of a node as the first
        // argument to types.traverse.
        types.visit(path, {
            visitIdentifier: function(path) {
                var node = path.node;
                ++idCount;

                if (node.name === "bar") {
                    n.MemberExpression.assert(path.parent.node);
                    n.CallExpression.assert(path.parent.parent.node);
                    n.ExpressionStatement.assert(path.parent.parent.parent.node);
                }

                this.traverse(path);
            }
        });

        assert.strictEqual(idCount, 2);
    });
});

describe("replacing the root", function() {
    var ast = b.expressionStatement(
        b.unaryExpression("!", b.sequenceExpression([
            b.identifier("a"),
            b.identifier("b"),
            b.identifier("c")
        ]))
    );

    it("should be possible", function() {
        var callExp = types.visit(ast, {
            visitExpressionStatement: function(path) {
                path.replace(b.callExpression(b.identifier("f"), [
                    path.node.expression
                ]));

                this.traverse(path);
            }
        });

        n.CallExpression.assert(callExp, true);
    });
});

describe("NodePath", function() {
    it("should have the expected type hierarchy", function() {
        assert.strictEqual(new Path({}).constructor, Path);

        var np = new NodePath(b.identifier("foo"));
        assert.strictEqual(np.constructor, NodePath);
        assert.ok(np.get("name") instanceof NodePath);
    });

    var ast = b.expressionStatement(
        b.unaryExpression("!", b.sequenceExpression([
            b.identifier("a"),
            b.identifier("b"),
            b.identifier("c")
        ]))
    );

    var path = new NodePath(ast);

    it("should have sane values, nodes, parents", function() {
        var opPath = path.get("expression", "operator");
        assert.strictEqual(opPath.value, "!");
        assert.strictEqual(opPath.node, ast.expression);
        assert.strictEqual(opPath.parent, path);
        assert.strictEqual(opPath.parent.node, ast);
    });

    var binaryYield = b.expressionStatement(
        b.logicalExpression(
            "&&",
            b.yieldExpression(b.identifier("a"), false),
            b.yieldExpression(b.identifier("b"), true)
        )
    );

    it("should support .needsParens()", function() {
        var argPath = path.get("expression", "argument");
        assert.ok(argPath.needsParens());

        var exprsPath = argPath.get("expressions");
        assert.ok(!exprsPath.needsParens());
        assert.strictEqual(exprsPath.get("length").value, 3);
        assert.ok(!exprsPath.get(1).needsParens());

        var byPath = new NodePath(binaryYield);
        assert.ok(!byPath.get("expression").needsParens());
        assert.ok(byPath.get("expression", "left").needsParens());
        assert.ok(byPath.get("expression", "right").needsParens());

        var sequenceAssignmentAST = b.assignmentExpression(
          '=',
          b.identifier('a'),
          b.sequenceExpression([b.literal(1), b.literal(2)])
        );

        var sequenceAssignmentPath = new NodePath(sequenceAssignmentAST);
        assert.ok(sequenceAssignmentPath.get("right").needsParens());
    });

    it("should support .needsParens(true)", function() {
        var programPath = new NodePath(parse("(function(){})"));
        var funExpPath = programPath.get("body", 0, "expression");
        n.FunctionExpression.assert(funExpPath.value);
        assert.strictEqual(funExpPath.needsParens(), true);
        assert.strictEqual(funExpPath.canBeFirstInStatement(), false);
        assert.strictEqual(funExpPath.firstInStatement(), true);
        assert.strictEqual(funExpPath.needsParens(true), false);

        programPath = new NodePath(parse("({ foo: 42 })"));
        var objLitPath = programPath.get("body", 0, "expression");
        n.ObjectExpression.assert(objLitPath.value);
        assert.strictEqual(objLitPath.needsParens(), true);
        assert.strictEqual(objLitPath.canBeFirstInStatement(), false);
        assert.strictEqual(objLitPath.firstInStatement(), true);
        assert.strictEqual(objLitPath.needsParens(true), false);
    });

    it("should prune redundant variable declaration nodes", function() {
        var programPath = new NodePath(parse("(function(){var y = 1,x = 2;})"));
        var funBlockStatementPath = programPath.get("body", 0, "expression", "body");
        var variableDeclaration = funBlockStatementPath.get("body", 0);
        var yVariableDeclaratorPath = variableDeclaration.get("declarations", 0);
        var xVariableDeclaratorPath = variableDeclaration.get("declarations", 1);

        n.VariableDeclarator.assert(yVariableDeclaratorPath.node);
        n.VariableDeclarator.assert(xVariableDeclaratorPath.node);

        var remainingNodePath = yVariableDeclaratorPath.prune();

        assert.strictEqual(remainingNodePath, variableDeclaration);

        remainingNodePath = xVariableDeclaratorPath.prune();

        assert.strictEqual(remainingNodePath, funBlockStatementPath);
        assert.strictEqual(funBlockStatementPath.get("body", 0).value, undefined);
    });

    it("should prune redundant expression statement nodes", function() {
        var programPath = new NodePath(parse("(function(){key = 'value';})"));
        var funBlockStatementPath = programPath.get("body", 0, "expression", "body");
        var assignmentExpressionPath = funBlockStatementPath.get("body", 0, "expression");

        n.AssignmentExpression.assert(assignmentExpressionPath.node);

        var remainingNodePath = assignmentExpressionPath.prune();

        assert.strictEqual(remainingNodePath, funBlockStatementPath);
        assert.strictEqual(funBlockStatementPath.value.body.length, 0);
    });

    it("should prune redundant if statement node if no consequent and alternate remain after prune", function() {
        var programPath = new NodePath(parse("if(true){var t = 0;}"));
        var consequentNodePath = programPath.get("body", 0, "consequent");

        n.BlockStatement.assert(consequentNodePath.node);

        var remainingNodePath = consequentNodePath.prune();

        var testExpressionNodePath = programPath.get("body", 0);

        n.ExpressionStatement.assert(remainingNodePath.node);
        assert.strictEqual(remainingNodePath, testExpressionNodePath);
    });

    it("should modify if statement node if consequent is pruned and alternate remains", function() {
        var programPath = new NodePath(parse("if(x > 10){var t = 0;}else{var f = 2;}"));
        var consequentNodePath = programPath.get("body", 0, "consequent");

        n.BlockStatement.assert(consequentNodePath.node);

        var remainingNodePath = consequentNodePath.prune();

        var modifiedIfStatementNodePath = programPath.get("body", 0);
        var negatedTestExpression = modifiedIfStatementNodePath.get("test");

        n.IfStatement.assert(remainingNodePath.node);
        n.UnaryExpression.assert(negatedTestExpression.node);
        assert.strictEqual(remainingNodePath, modifiedIfStatementNodePath);
        assert.strictEqual(negatedTestExpression.node.operator, "!");
    });

    it("should modify if statement node if consequent is pruned, alternate remains with no double negation", function() {
        var programPath = new NodePath(parse("if(!condition){var t = 0;}else{var f = 2;}"));
        var consequentNodePath = programPath.get("body", 0, "consequent");

        n.BlockStatement.assert(consequentNodePath.node);

        var remainingNodePath = consequentNodePath.prune();

        var modifiedIfStatementNodePath = programPath.get("body", 0);
        var testExpression = modifiedIfStatementNodePath.get("test");

        n.IfStatement.assert(remainingNodePath.node);
        n.Identifier.assert(testExpression.node);
        assert.strictEqual(remainingNodePath, modifiedIfStatementNodePath);
    });
});

describe("path.replace", function() {
    var ast;

    beforeEach(function() {
        ast = b.functionDeclaration(
            b.identifier("fn"),
            [],
            b.blockStatement([
                b.variableDeclaration(
                    "var",
                    [b.variableDeclarator(b.identifier("a"), null)]
                )
            ])
        );
    });

    it("should support replacement with a single node", function() {
        types.visit(ast, {
            visitIdentifier: function(path) {
                if (path.node.name === "a") {
                    path.replace(b.identifier("b"));
                }
                this.traverse(path);
            }
        });

        assert.equal(ast.body.body[0].declarations[0].id.name, "b");
    });

    it("should support replacement in an array with a single node", function() {
        types.visit(ast, {
            visitVariableDeclaration: function(path) {
                path.replace(b.returnStatement(null));
                this.traverse(path);
            }
        });

        assert.equal(ast.body.body.length, 1);
        assert.ok(n.ReturnStatement.check(ast.body.body[0]));
    });

    it("should support replacement with nothing", function() {
        types.visit(ast, {
            visitVariableDeclaration: function(path) {
                path.replace();
                this.traverse(path);
            }
        });

        assert.equal(ast.body.body.length, 0);
    });

    it("should support replacement with itself plus more in an array", function() {
        types.visit(ast, {
            visitVariableDeclaration: function(path) {
                var scopeBody = path.scope.path.get("body", "body");

                // This is contrived such that we just happen to be replacing
                // the same node we're currently processing, perhaps using a
                // helper function to create variables at the top of the scope.
                assert.strictEqual(scopeBody.get(0), path);

                // Prepend `var $$;` inside the block. This should update our
                // `this` NodePath to correct its array index so that a
                // subsequent replace will still work.
                scopeBody.get(0).replace(
                    b.variableDeclaration(
                        "var",
                        [b.variableDeclarator(b.identifier("$$"), null)]
                    ),
                    scopeBody.get(0).value
                );

                // Now do it again to make sure all the other indexes are
                // updated, too.
                scopeBody.get(0).replace(
                    b.variableDeclaration(
                        "var",
                        [b.variableDeclarator(b.identifier("$2"), null)]
                    ),
                    scopeBody.get(0).value
                );

                assert.strictEqual(scopeBody.get(0), path);

                // Then replace the node, not the one we just added.
                return b.returnStatement(b.identifier("$3"));
            }
        });

        var statements = ast.body.body;
        assert.deepEqual(
            statements.map(function(node) { return node.type; }),
            ['ReturnStatement', 'VariableDeclaration', 'VariableDeclaration']
        );

        n.ReturnStatement.assert(statements[0]);
        assert.equal(statements[0].argument.name, "$3");

        n.VariableDeclaration.assert(statements[1]);
        assert.equal(statements[1].declarations[0].id.name, "$$");

        n.VariableDeclaration.assert(statements[2]);
        assert.equal(statements[2].declarations[0].id.name, "a");
    });

    it("should not throw when replacing the same node twice", function() {
        types.visit(ast, {
            visitVariableDeclaration: function(path) {
                path.replace(b.expressionStatement(b.literal(null)));
                n.ExpressionStatement.assert(path.value);
                n.Literal.assert(path.value.expression);
                assert.strictEqual(path.value.expression.value, null);

                path.replace(b.expressionStatement(b.literal("OK")));
                n.ExpressionStatement.assert(path.value);
                n.Literal.assert(path.value.expression);
                assert.strictEqual(path.value.expression.value, "OK");

                if (path.parentPath.get(path.name) !== path) {
                    assert.ok(false, "Should have reused the same path");
                }

                this.traverse(path);
            }
        });
    });
});

describe("global scope", function() {
    var scope = [
        "var foo = 42;",
        "function bar(baz) {",
        "  return baz + foo;",
        "}"
    ];

    var ast = parse(scope.join("\n"));

    it("should be reachable from nested scopes", function() {
        var globalScope;

        types.visit(ast, {
            visitProgram: function(path) {
                assert.strictEqual(path.scope.isGlobal, true);
                globalScope = path.scope;
                this.traverse(path);
            },

            visitFunctionDeclaration: function(path) {
                var node = path.node;
                assert.strictEqual(path.scope.isGlobal, false);

                assert.strictEqual(node.id.name, "bar");
                assert.notStrictEqual(path.scope, globalScope);
                assert.strictEqual(path.scope.isGlobal, false);
                assert.strictEqual(path.scope.parent, globalScope);

                assert.strictEqual(path.scope.getGlobalScope(), globalScope);

                this.traverse(path);
            }
        });
    });

    it("should be found by .lookup and .declares", function() {
        var globalScope;

        types.visit(ast, {
            visitProgram: function(path) {
                assert.strictEqual(path.scope.isGlobal, true);
                globalScope = path.scope;
                this.traverse(path);
            },

            visitFunctionDeclaration: function(path) {
                assert.ok(globalScope.declares("foo"));
                assert.ok(globalScope.declares("bar"));
                assert.strictEqual(path.scope.lookup("foo"), globalScope);
                assert.strictEqual(path.scope.lookup("bar"), globalScope);

                assert.ok(path.scope.declares("baz"));
                assert.strictEqual(path.scope.lookup("baz"), path.scope);

                assert.strictEqual(path.scope.lookup("qux"), null);
                assert.strictEqual(globalScope.lookup("baz"), null);

                this.traverse(path);
            }
        });
    });
});

describe("scope methods", function () {
    var scope = [
        "var foo = 42;",
        "function bar(baz) {",
        "  return baz + foo;",
        "}",
        "var nom = function rom(pom) {",
        "  var zom;",
        "  return rom(pom);",
        "};"
    ];

    it("getBindings should get local and global scope bindings", function() {
        var ast = parse(scope.join("\n"));
        var checked = [];

        types.visit(ast, {
            visitProgram: function(path) {
                var bindings = path.scope.getBindings();
                assert.deepEqual(["bar", "foo", "nom"], Object.keys(bindings).sort());
                assert.equal(1, bindings.foo.length);
                assert.equal(1, bindings.bar.length);
                checked.push(path.node);
                this.traverse(path);
            },

            visitFunctionDeclaration: function(path) {
                var bindings = path.scope.getBindings();
                assert.deepEqual(["baz"], Object.keys(bindings));
                assert.equal(1, bindings.baz.length);
                checked.push(path.node);
                this.traverse(path);
            },

            visitReturnStatement: function(path) {
                var node = path.node;
                if (n.CallExpression.check(node.argument) &&
                    node.argument.callee.name === "rom") {
                    var bindings = path.scope.getBindings();
                    assert.deepEqual(["pom", "rom", "zom"], Object.keys(bindings).sort());
                    checked.push(node);
                }
                this.traverse(path);
            }
        });

        assert.deepEqual(
            checked.map(function(node) { return node.type; }),
            ['Program', 'FunctionDeclaration', 'ReturnStatement']
        );
    });

    it("getBindings should work for import statements", function() {
        var ast = require("esprima-fb").parse(
          [
            "import {x, y as z} from 'xy';",
            "import xyDefault from 'xy';",
            "import * as xyNamespace from 'xy';"
          ].join("\n"),
          {sourceType: "module"}
        );

        var names;

        types.visit(ast, {
            visitProgram: function(path) {
                names = Object.keys(path.scope.getBindings()).sort();
                this.traverse(path);
            }
        });

        assert.deepEqual(names, ["x", "xyDefault", "xyNamespace", "z"]);
    });

    it("should inject temporary into current scope", function() {
        var ast = parse(scope.join("\n"));
        var bindings;

        types.visit(ast, {
            visitProgram: function(path) {
                path.scope.injectTemporary();
                bindings = path.scope.getBindings();
                assert.deepEqual(["bar", "foo", "nom", "t$0$0"], Object.keys(bindings).sort());
                this.traverse(path);
            },

            visitFunctionDeclaration: function(path) {
                path.scope.injectTemporary(
                    path.scope.declareTemporary("t$")
                )
                bindings = path.scope.getBindings();
                assert.deepEqual(["baz", "t$1$0"], Object.keys(bindings));
                this.traverse(path);
            }
        });
    });

    it("declareTemporary should use distinct names in nested scopes", function() {
        var ast = parse(scope.join("\n"));
        var globalVarDecl;
        var barVarDecl;
        var romVarDecl;

        types.visit(ast, {
            visitProgram: function(path) {
                path.get("body").unshift(
                    globalVarDecl = b.variableDeclaration("var", [
                        b.variableDeclarator(
                            path.scope.declareTemporary("$"),
                            b.literal("global")
                        ),
                        b.variableDeclarator(
                            path.scope.declareTemporary("$"),
                            b.literal("global")
                        )
                    ])
                );

                this.traverse(path);
            },

            visitFunction: function(path) {
                var funcId = path.value.id;

                var varDecl = b.variableDeclaration("var", [
                    b.variableDeclarator(
                        path.scope.declareTemporary("$"),
                        b.literal(funcId.name + 1)
                    ),
                    b.variableDeclarator(
                        path.scope.declareTemporary("$"),
                        b.literal(funcId.name + 2)
                    )
                ]);

                path.get("body", "body").unshift(varDecl);

                if (funcId.name === "bar") {
                    barVarDecl = varDecl;
                } else if (funcId.name === "rom") {
                    romVarDecl = varDecl;
                }

                this.traverse(path);
            }
        });

        assert.strictEqual(globalVarDecl.declarations[0].id.name, "$0$0");
        assert.strictEqual(globalVarDecl.declarations[1].id.name, "$0$1");
        assert.strictEqual(barVarDecl.declarations[0].id.name, "$1$0");
        assert.strictEqual(barVarDecl.declarations[1].id.name, "$1$1");
        assert.strictEqual(romVarDecl.declarations[0].id.name, "$1$0");
        assert.strictEqual(romVarDecl.declarations[1].id.name, "$1$1");
    });
});

describe("catch block scope", function() {
    var catchWithVarDecl = [
        "function foo(e) {",
        "  try {",
        "    bar();",
        "  } catch (e) {",
        "    var f = e + 1;",
        "    return function(g) {",
        "      return e + g;",
        "    };",
        "  }",
        "  return f;",
        "}"
    ];

    var path = new NodePath(parse(catchWithVarDecl.join("\n")));
    var fooPath = path.get("body", 0);
    var fooScope = fooPath.scope;
    var catchPath = fooPath.get("body", "body", 0, "handler");
    var catchScope = catchPath.scope;

    it("should not affect outer scope declarations", function() {
        n.FunctionDeclaration.assert(fooScope.node);
        assert.strictEqual(fooScope.declares("e"), true);
        assert.strictEqual(fooScope.declares("f"), true);
        assert.strictEqual(fooScope.lookup("e"), fooScope);
    });

    it("should declare only the guard parameter", function() {
        n.CatchClause.assert(catchScope.node);
        assert.strictEqual(catchScope.declares("e"), true);
        assert.strictEqual(catchScope.declares("f"), false);
        assert.strictEqual(catchScope.lookup("e"), catchScope);
        assert.strictEqual(catchScope.lookup("f"), fooScope);
    });

    it("should shadow only the parameter in nested scopes", function() {
        var closurePath = catchPath.get("body", "body", 1, "argument");
        var closureScope = closurePath.scope;
        n.FunctionExpression.assert(closureScope.node);
        assert.strictEqual(closureScope.declares("e"), false);
        assert.strictEqual(closureScope.declares("f"), false);
        assert.strictEqual(closureScope.declares("g"), true);
        assert.strictEqual(closureScope.lookup("g"), closureScope);
        assert.strictEqual(closureScope.lookup("e"), catchScope);
        assert.strictEqual(closureScope.lookup("f"), fooScope);
    });
});

describe("array and object pattern scope", function() {

    function scopeFromPattern(pattern) {
        return new NodePath(
            b.program([
                b.variableDeclaration('var', [
                    b.variableDeclarator(pattern, null)
                ])
            ])
        ).scope;
    }

    // ObjectPattern with Property and SpreadProperty
    // ArrayPattern with SpreadElement
    describe("esprima", function() {
        var objectPattern;
        var arrayPattern;

        beforeEach(function() {
            // {a, b: c, ...d}
            objectPattern = b.objectPattern([
              b.property('init', b.identifier('a'), b.identifier('a')),
              b.property('init', b.identifier('b'), b.identifier('c')),
              b.spreadProperty(b.identifier('d')),
            ]);

            // [foo, bar, ...baz]
            arrayPattern = b.arrayPattern([
              b.identifier('foo'),
              b.identifier('bar'),
              b.spreadElement(b.identifier('baz'))
            ]);
        });

        it("should handle object patterns variable declarations", function() {
            var scope = scopeFromPattern(objectPattern);

            assert.strictEqual(scope.declares("a"), true);
            assert.strictEqual(scope.declares("b"), false);
            assert.strictEqual(scope.declares("c"), true);
            assert.strictEqual(scope.declares("d"), true);
        });

        it("should handle array patterns in variable declarations", function() {
            var scope = scopeFromPattern(arrayPattern);

            assert.strictEqual(scope.declares("foo"), true);
            assert.strictEqual(scope.declares("bar"), true);
            assert.strictEqual(scope.declares("baz"), true);
        });

        it("should handle nested patterns in variable declarations", function() {
            // {a, b: c, ...d, e: [foo, bar, ...baz]}
            objectPattern.properties.push(
                b.property('init', b.identifier('e'), arrayPattern)
            );

            var scope = scopeFromPattern(objectPattern);
            assert.strictEqual(scope.declares("a"), true);
            assert.strictEqual(scope.declares("b"), false);
            assert.strictEqual(scope.declares("c"), true);
            assert.strictEqual(scope.declares("d"), true);
            assert.strictEqual(scope.declares("e"), false);
            assert.strictEqual(scope.declares("foo"), true);
            assert.strictEqual(scope.declares("bar"), true);
            assert.strictEqual(scope.declares("baz"), true);
        });
    });

    // ObjectPattern with PropertyPattern and SpreadPropertyPattern
    // ArrayPatterhn with SpreadElementPattern
    describe("Mozilla Parser API", function() {
        var objectPattern;
        var arrayPattern;

        beforeEach(function() {
            // {a, b: c, ...d}
            objectPattern = b.objectPattern([
              b.propertyPattern(b.identifier('a'), b.identifier('a')),
              b.propertyPattern(b.identifier('b'), b.identifier('c')),
              b.spreadPropertyPattern(b.identifier('d')),
            ]);

            // [foo, bar, ...baz]
            arrayPattern = b.arrayPattern([
              b.identifier('foo'),
              b.identifier('bar'),
              b.spreadElementPattern(b.identifier('baz'))
            ]);
        });

        it("should handle object patterns variable declarations", function() {
            var scope = scopeFromPattern(objectPattern);

            assert.strictEqual(scope.declares("a"), true);
            assert.strictEqual(scope.declares("b"), false);
            assert.strictEqual(scope.declares("c"), true);
            assert.strictEqual(scope.declares("d"), true);
        });

        it("should handle array patterns in variable declarations", function() {
            var scope = scopeFromPattern(arrayPattern);

            assert.strictEqual(scope.declares("foo"), true);
            assert.strictEqual(scope.declares("bar"), true);
            assert.strictEqual(scope.declares("baz"), true);
        });

        it("should handle nested patterns in variable declarations", function() {
            // {a, b: c, ...d, e: [foo, bar, ...baz]}
            objectPattern.properties.push(
                b.propertyPattern(b.identifier('e'), arrayPattern)
            );

            var scope = scopeFromPattern(objectPattern);
            assert.strictEqual(scope.declares("a"), true);
            assert.strictEqual(scope.declares("b"), false);
            assert.strictEqual(scope.declares("c"), true);
            assert.strictEqual(scope.declares("d"), true);
            assert.strictEqual(scope.declares("e"), false);
            assert.strictEqual(scope.declares("foo"), true);
            assert.strictEqual(scope.declares("bar"), true);
            assert.strictEqual(scope.declares("baz"), true);
        });
    });
});

describe("types.defineMethod", function() {
    function at(loc) {
        types.namedTypes.SourceLocation.assert(loc);
        this.loc = loc;
    }

    var thisExpr = b.thisExpression();

    it("should allow defining an .at method", function() {
        assert.strictEqual(types.defineMethod("at", at), void 0);
        assert.strictEqual(thisExpr.loc, null);

        thisExpr.at(b.sourceLocation(
            b.position(1, 0),
            b.position(1, 4)
        ));

        assert.strictEqual(thisExpr.loc.start.line, 1);
        assert.strictEqual(thisExpr.loc.start.column, 0);
        assert.strictEqual(thisExpr.loc.end.line, 1);
        assert.strictEqual(thisExpr.loc.end.column, 4);
    });

    it("should allow methods to be removed", function() {
        // Now try removing the method.
        assert.strictEqual(types.defineMethod("at"), at);
        assert.strictEqual(thisExpr.at, void 0);
        assert.strictEqual("at" in thisExpr, false);
    });
});

describe("types.visit", function() {
    var objProp;

    beforeEach(function() {
        objProp = b.memberExpression(
            b.identifier("object"),
            b.identifier("property"),
            false
        );
    });

    it("should be identical to PathVisitor.visit", function() {
        assert.strictEqual(types.visit, PathVisitor.visit);
    });

    it("should work with no visitors", function() {
        var foo = b.identifier("foo");
        assert.strictEqual(types.visit(foo), foo);
    });

    it("should allow simple tree modifications", function() {
        var bar = types.visit(b.identifier("foo"), {
            visitIdentifier: function(path) {
                assert.ok(path instanceof NodePath);
                path.value.name = "bar";
                return false;
            }
        });

        n.Identifier.assert(bar);
        assert.strictEqual(bar.name, "bar");
    });

    it("should complain about missing this.traverse", function() {
        try {
            types.visit(objProp, {
                visitIdentifier: function(path) {
                    // buh?
                }
            });

            assert.ok(false, "should have thrown an exception");

        } catch (err) {
            assert.strictEqual(
                err.message,
                "Must either call this.traverse or return false in visitIdentifier"
            );
        }
    });

    it("should support this.traverse", function() {
        var idNames = [];

        types.visit(objProp, {
            visitMemberExpression: function(path) {
                this.traverse(path, {
                    visitIdentifier: function(path) {
                        idNames.push("*" + path.value.name + "*");
                        return false;
                    }
                });

                path.get("object", "name").replace("asdfasdf");
                path.get("property", "name").replace("zxcvzxcv");

                this.visit(path.get("property"));
            },

            visitIdentifier: function(path) {
                idNames.push(path.value.name);
                return false;
            }
        });

        assert.deepEqual(idNames, ["*object*", "*property*", "zxcvzxcv"]);

        idNames.length = 0;

        types.visit(objProp, {
            visitMemberExpression: function(path) {
                path.get("object", "name").replace("asdfasdf");
                path.get("property", "name").replace("zxcvzxcv");
                this.traverse(path, {
                    visitIdentifier: function(path) {
                        idNames.push(path.value.name);
                        return false;
                    }
                });
            }
        });

        assert.deepEqual(idNames, ["asdfasdf", "zxcvzxcv"]);
    });

    it("should support this.replace", function() {
        var seqExpr = b.sequenceExpression([
            b.literal("asdf"),
            b.identifier("zxcv"),
            b.thisExpression()
        ]);

        types.visit(seqExpr, {
            visitIdentifier: function(path) {
                assert.strictEqual(path.value.name, "zxcv");
                path.replace(
                    b.identifier("foo"),
                    b.identifier("bar")
                );
                return false;
            }
        });

        assert.strictEqual(seqExpr.expressions.length, 4);

        var foo = seqExpr.expressions[1];
        n.Identifier.assert(foo);
        assert.strictEqual(foo.name, "foo");

        var bar = seqExpr.expressions[2];
        n.Identifier.assert(bar);
        assert.strictEqual(bar.name, "bar");

        types.visit(seqExpr, {
            visitIdentifier: function(path) {
                if (path.value.name === "foo") {
                    path.replace(path.value, path.value);
                }

                return false;
            }
        });

        assert.strictEqual(seqExpr.expressions.length, 5);

        var foo = seqExpr.expressions[1];
        n.Identifier.assert(foo);
        assert.strictEqual(foo.name, "foo");

        var foo = seqExpr.expressions[2];
        n.Identifier.assert(foo);
        assert.strictEqual(foo.name, "foo");

        var bar = seqExpr.expressions[3];
        n.Identifier.assert(bar);
        assert.strictEqual(bar.name, "bar");

        types.visit(seqExpr, {
            visitLiteral: function(path) {
                path.replace();
                return false;
            },

            visitIdentifier: function(path) {
                if (path.value.name === "bar") {
                    path.replace();
                }

                return false;
            }
        });

        assert.strictEqual(seqExpr.expressions.length, 3);

        var first = seqExpr.expressions[0];
        n.Identifier.assert(first);
        assert.strictEqual(first.name, "foo");

        var second = seqExpr.expressions[1];
        assert.strictEqual(second, first);

        var third = seqExpr.expressions[2];
        n.ThisExpression.assert(third);
    });

    it("should reuse old VisitorContext objects", function() {
        var objectContext;
        var propertyContext;

        types.visit(objProp, {
            visitIdentifier: function(path) {
                assert.strictEqual(this.needToCallTraverse, true);
                this.traverse(path);
                assert.strictEqual(path.name, path.value.name);
                if (path.name === "object") {
                    objectContext = this;
                } else if (path.name === "property") {
                    propertyContext = this;
                }
            }
        });

        assert.ok(objectContext);
        assert.ok(propertyContext);
        assert.strictEqual(objectContext, propertyContext);
    });

    it("should dispatch to closest visitSupertype method", function() {
        var foo = b.identifier("foo");
        var bar = b.identifier("bar");
        var callExpr = b.callExpression(
            b.memberExpression(
                b.functionExpression(
                    b.identifier("add"),
                    [foo, bar],
                    b.blockStatement([
                        b.returnStatement(
                            b.binaryExpression("+", foo, bar)
                        )
                    ])
                ),
                b.identifier("bind"),
                false
            ),
            [b.thisExpression()]
        );

        var nodes = [];
        var expressions = [];
        var identifiers = [];
        var statements = [];
        var returnStatements = [];
        var functions = [];

        function makeVisitorMethod(array) {
            return function(path) {
                array.push(path.value);
                this.traverse(path);
            };
        }

        types.visit(callExpr, {
            visitNode:            makeVisitorMethod(nodes),
            visitExpression:      makeVisitorMethod(expressions),
            visitIdentifier:      makeVisitorMethod(identifiers),
            visitStatement:       makeVisitorMethod(statements),
            visitReturnStatement: makeVisitorMethod(returnStatements),
            visitFunction:        makeVisitorMethod(functions)
        });

        function check(array) {
            var rest = Array.prototype.slice.call(arguments, 1);
            assert.strictEqual(array.length, rest.length);
            for (var i = 0; i < rest.length; ++i) {
                assert.strictEqual(array[i], rest[i]);
            }
        }

        check(nodes);

        check(expressions,
              callExpr,
              callExpr.callee,
              callExpr.callee.object.body.body[0].argument,
              callExpr.arguments[0]);

        check(identifiers,
              callExpr.callee.object.id,
              foo,
              bar,
              foo,
              bar,
              callExpr.callee.property);

        check(statements,
              callExpr.callee.object.body);

        check(returnStatements,
              callExpr.callee.object.body.body[0]);

        check(functions,
              callExpr.callee.object);
    });

    it("should replace this.currentPath with returned value", function() {
        assert.strictEqual(objProp.computed, false);

        types.visit(objProp, {
            visitIdentifier: function(path) {
                if (path.value.name === "property") {
                    path.parent.get("computed").replace(true);
                    return b.callExpression(
                        b.memberExpression(
                            b.thisExpression(),
                            b.identifier("toString"),
                            false
                        ),
                        []
                    );
                }

                this.traverse(path);
            },

            visitThisExpression: function(path) {
                return b.identifier("self");
            }
        });

        assert.strictEqual(objProp.computed, true);
        n.CallExpression.assert(objProp.property);

        var callee = objProp.property.callee;
        n.MemberExpression.assert(callee);

        n.Identifier.assert(callee.object);
        assert.strictEqual(callee.object.name, "self");

        n.Identifier.assert(callee.property);
        assert.strictEqual(callee.property.name, "toString");

        assert.deepEqual(objProp.property.arguments, []);
    });
});

describe("path.shift", function() {
    it("should work like Array.prototype.shift", function() {
        var path = new NodePath({
            elements: [0, "foo", true]
        });

        var first = path.get("elements", 0);
        assert.strictEqual(first.name, 0);

        var second = path.get("elements", 1);
        assert.strictEqual(second.name, 1);

        var third = path.get("elements", 2);
        assert.strictEqual(third.name, 2);

        assert.strictEqual(path.get("elements", "length").value, 3);

        assert.strictEqual(path.get("elements").shift(), first.value);
        assert.strictEqual(path.get("elements", "length").value, 2);
        assert.strictEqual(path.get("elements", 0), second);
        assert.strictEqual(path.get("elements", 1), third);
        assert.strictEqual(second.name, 0);
        assert.strictEqual(third.name, 1);

        assert.strictEqual(path.get("elements").shift(), second.value);
        assert.strictEqual(path.get("elements", "length").value, 1);
        assert.strictEqual(path.get("elements", 0), third);
        assert.strictEqual(third.name, 0);

        assert.strictEqual(path.get("elements").shift(), third.value);
        assert.strictEqual(path.get("elements").shift(), void 0);
        assert.strictEqual(path.get("elements", "length").value, 0);
    });

    it("should throw when path.value not an array", function() {
        assert.throws(function() {
            new NodePath({ foo: 42 }).get("foo").shift();
        });
    });
});

describe("path.unshift", function() {
    it("should work like Array.prototype.unshift", function() {
        var path = new NodePath(b.sequenceExpression([]));
        var elems = path.get("expressions");

        var one = b.literal(1);
        var two = b.literal(2);
        var three = b.literal(3);
        var four = b.literal(4);
        var five = b.literal(5);

        assert.strictEqual(elems.get(1).parentPath, elems);
        assert.strictEqual(elems.get(1).node, path.value);
        assert.strictEqual(elems.get(1).parent, null);

        assert.strictEqual(elems.get("length").value, 0);
        elems.unshift(three, four, five);
        assert.deepEqual(path.value.expressions, [three, four, five]);
        var fourPath = elems.get(1);
        assert.strictEqual(fourPath.value.value, 4);
        elems.unshift(one, two);
        assert.deepEqual(elems.value, [one, two, three, four, five]);
        elems.unshift();
        assert.deepEqual(elems.value, [one, two, three, four, five]);
        assert.strictEqual(fourPath.name, 3);
        assert.strictEqual(elems.get("length").value, 5);

        assert.strictEqual(elems.get(1).parentPath, elems);
        assert.strictEqual(elems.get(1).node, two);
        assert.strictEqual(elems.get(1).parent, path);
    });

    it("should throw when path.value not an array", function() {
        assert.throws(function() {
            new NodePath({ foo: 42 }).get("foo").unshift();
        });
    });
});

describe("path.push", function() {
    it("should work like Array.prototype.push", function() {
        var path = new NodePath({ elements: [0] });
        var elems = path.get("elements");
        assert.strictEqual(elems.get("length").value, 1);
        elems.push(1, 2, 3);
        assert.deepEqual(path.value.elements, [0, 1, 2, 3]);
        var two = elems.get(2);
        assert.strictEqual(two.value, 2);
        elems.push(4, 5);
        assert.deepEqual(elems.value, [0, 1, 2, 3, 4, 5]);
        elems.push();
        assert.deepEqual(elems.value, [0, 1, 2, 3, 4, 5]);
        assert.strictEqual(two.name, 2);
        assert.strictEqual(elems.get("length").value, 6);
    });

    it("should throw when path.value not an array", function() {
        assert.throws(function() {
            new NodePath({ foo: 42 }).get("foo").push("asdf");
        });
    });
});

describe("path.pop", function() {
    it("should work like Array.prototype.pop", function() {
        var path = new NodePath({
            elements: [0, "foo", true]
        });

        var first = path.get("elements", 0);
        assert.strictEqual(first.name, 0);

        var second = path.get("elements", 1);
        assert.strictEqual(second.name, 1);

        var third = path.get("elements", 2);
        assert.strictEqual(third.name, 2);

        assert.strictEqual(path.get("elements", "length").value, 3);

        assert.strictEqual(path.get("elements").pop(), third.value);
        assert.strictEqual(path.get("elements", "length").value, 2);
        assert.strictEqual(path.get("elements", 0), first);
        assert.strictEqual(path.get("elements", 1), second);
        assert.strictEqual(first.name, 0);
        assert.strictEqual(second.name, 1);

        assert.strictEqual(path.get("elements").pop(), second.value);
        assert.strictEqual(path.get("elements", "length").value, 1);
        assert.strictEqual(path.get("elements", 0), first);
        assert.strictEqual(first.name, 0);

        assert.strictEqual(path.get("elements").pop(), first.value);
        assert.strictEqual(path.get("elements").pop(), void 0);
        assert.strictEqual(path.get("elements", "length").value, 0);
    });

    it("should throw when path.value not an array", function() {
        assert.throws(function() {
            new NodePath({ foo: 42 }).get("foo").pop();
        });
    });
});

describe("path.insertAt", function() {
    it("should insert nodes at the given index", function() {
        var path = new NodePath({
            elements: [0, "foo", true]
        });

        var elems = path.get("elements");
        elems.insertAt(1, "a", "b");
        assert.deepEqual(elems.value, [0, "a", "b", "foo", true]);

        elems.insertAt(elems.get("length").value + 1, []);
        assert.deepEqual(elems.value, [0, "a", "b", "foo", true,, []]);
        assert.strictEqual(elems.get("length").value, 7);

        elems.insertAt(elems.get("length").value + 12345);
        assert.deepEqual(elems.value, [0, "a", "b", "foo", true,, []]);
        assert.strictEqual(elems.get("length").value, 7);

        elems.insertAt(-2, -2, -1);
        assert.deepEqual(elems.value, [-2, -1, 0, "a", "b", "foo", true,, []]);
        assert.strictEqual(elems.get("length").value, 9);
    });

    it("should throw when path.value not an array", function() {
        assert.throws(function() {
            new NodePath({ foo: 42 }).get("foo").insertAt(0);
        });
    });
});

describe("path.insertBefore", function() {
    it("should insert nodes before the current path", function() {
        var zero = b.literal(0);
        var one = b.literal(1);
        var two = b.literal(2);
        var foo = b.literal("foo");
        var truth = b.literal(true);

        var path = new NodePath(b.sequenceExpression([zero, foo, truth]));
        var fooPath = path.get("expressions", 1);
        var truePath = path.get("expressions", 2);
        fooPath.insertBefore(one, two);
        assert.deepEqual(
            fooPath.parent.node.expressions,
            [zero, one, two, foo, truth]
        );

        assert.strictEqual(path.get("expressions", 3), fooPath);
        assert.strictEqual(fooPath.value.value, "foo");

        assert.strictEqual(path.get("expressions", 4), truePath);
        assert.strictEqual(truePath.value.value, true);
    });

    it("should throw when path.parentPath.value not an array", function() {
        assert.throws(function() {
            new NodePath({ foo: 42 }).get("foo").insertBefore(0);
        });
    });
});

describe("path.insertAfter", function() {
    it("should insert nodes after the current path", function() {
        var zero = b.literal(0);
        var one = b.literal(1);
        var two = b.literal(2);
        var foo = b.literal("foo");
        var truth = b.literal(true);

        var path = new NodePath(b.sequenceExpression([zero, foo, truth]));
        var fooPath = path.get("expressions", 1);
        var truePath = path.get("expressions", 2);
        fooPath.insertAfter(one, two);
        assert.deepEqual(
            fooPath.parent.node.expressions,
            [zero, foo, one, two, truth]
        );

        assert.strictEqual(path.get("expressions", 1), fooPath);
        assert.strictEqual(fooPath.value.value, "foo");

        assert.strictEqual(path.get("expressions", 2).value.value, 1);
        assert.strictEqual(path.get("expressions", 3).value.value, 2);

        assert.strictEqual(path.get("expressions", 4), truePath);
        assert.strictEqual(truePath.value.value, true);

        var three = b.literal(3)
        truePath.insertAfter(three);
        assert.deepEqual(
            fooPath.parent.node.expressions,
            [zero, foo, one, two, truth, three]
        );
    });

    it("should throw when path.parentPath.value not an array", function() {
        assert.throws(function() {
            new NodePath({ foo: 42 }).get("foo").insertAfter(0);
        });
    });
});

describe("types.astNodesAreEquivalent", function() {
    it("should work for simple values", function() {
        types.astNodesAreEquivalent.assert(1, 2 - 1);
        types.astNodesAreEquivalent.assert("1", 1);
        types.astNodesAreEquivalent.assert(true, !false);

        var d1 = new Date;
        var d2 = new Date(+d1);
        assert.notStrictEqual(d1, d2);
        types.astNodesAreEquivalent.assert(d1, d2);

        types.astNodesAreEquivalent.assert(/x/, /x/);
        assert.strictEqual(types.astNodesAreEquivalent(/x/g, /x/), false);
    });

    it("should work for arrays", function() {
        types.astNodesAreEquivalent.assert([], [1, 2, 3].slice(10));
        types.astNodesAreEquivalent.assert([1, 2, 3], [1].concat(2, [3]));
        types.astNodesAreEquivalent.assert([1,, 3], [1,, 3,]);
        assert.strictEqual(
            types.astNodesAreEquivalent([1,, 3], [1, void 0, 3]),
            false
        );
    });

    it("should work for objects", function() {
        types.astNodesAreEquivalent.assert({
            foo: 42,
            bar: "asdf"
        }, {
            bar: "asdf",
            foo: 42
        });

        assert.strictEqual(types.astNodesAreEquivalent({
            foo: 42,
            bar: "asdf",
            baz: true
        }, {
            bar: "asdf",
            foo: 42
        }), false);

        assert.strictEqual(types.astNodesAreEquivalent({
            foo: 42,
            bar: "asdf"
        }, {
            bar: "asdf",
            foo: 42,
            baz: true
        }), false);
    });

    it("should work for AST nodes", function() {
        function check(src1, src2) {
            types.astNodesAreEquivalent.assert(parse(src1), parse(src2));
        }

        function checkNot(src1, src2) {
            var ast1 = parse(src1, { loc: true, range: true });
            var ast2 = parse(src2, { loc: true });

            assert.throws(function() {
                types.astNodesAreEquivalent.assert(ast1, ast2);
            });

            var problemPath = [];
            types.astNodesAreEquivalent(parse(src1), parse(src2), problemPath);
            assert.notStrictEqual(problemPath.length, 0);

            var a = ast1;
            var b = ast2;

            problemPath.forEach(function(name) {
                assert.strictEqual(name in a, true);
                assert.strictEqual(name in b, true);
                a = a[name];
                b = b[name];
            });

            assert.notStrictEqual(a, b);
        }

        check("1\n;", "1;");

        check("console.log(this.toString(36));", [
            "// leading comment",
            "console.log(",
            "  this.toString(36)",
            "/* trailing comment */)"
        ].join("\n"));

        check("foo()", "foo /*anonymous*/ ()");

        check("new (bar(1,2)(3,4)).baz.call(null)",
              "new(  bar(     1,2)  \n  (3,4)).  baz.call(   null)");

        check([
            "(function(x) {",
            "  Foo = /asdf/.test(x);",
            "}());"
        ].join("\n"), [
            "(function(x) {",
            "  Foo = /asdf/.test(x);",
            "})();"
        ].join("\n\n"));

        checkNot([
            "(function(x) {",
            "  Foo = /asdf/.test(x);",
            "}());"
        ].join("\n"), [
            "(function(x) {",
            "  Foo = /asdf/.test(x);",
            "})('~asdf~');"
        ].join("\n\n"));

        checkNot([
            "(function(x) {",
            "  var Foo = /asdf/.test(x);",
            "}());"
        ].join("\n"), [
            "(function(x) {",
            "  Foo = /asdf/.test(x);",
            "})(/*'~asdf~'*/);"
        ].join("\n\n"));
    });
});

describe("RegExpLiteral nodes", function() {
    it("should have a default-computable .regex field", function() {
        var ast = parse('/x*/gmi.test("xxx")');
        var regExp = ast.body[0].expression.callee.object;

        n.Literal.assert(regExp);
        isRegExp.assert(regExp.value);

        var regex = types.getFieldValue(regExp, "regex");

        assert.deepEqual(regex, {
            pattern: "x*",
            flags: "img"
        });

        types.Type.fromObject({
            pattern: isString,
            flags: isString
        }).assert(regex);
    });

    it("should typecheck with explicit .regex field", function() {
        var stringLiteral = b.literal("asdf");
        assert.strictEqual(stringLiteral.regex, null);
        n.Literal.assert(stringLiteral, true);

        var regExpLiteral = b.literal(/a.b/gi);
        assert.strictEqual(regExpLiteral.regex.pattern, "a.b");
        assert.strictEqual(regExpLiteral.regex.flags, "ig");
        n.Literal.assert(regExpLiteral, true);

        regExpLiteral.regex.pattern = 1234;
        assert.strictEqual(n.Literal.check(regExpLiteral, true), false);
    });
});<|MERGE_RESOLUTION|>--- conflicted
+++ resolved
@@ -10,13 +10,10 @@
 var Path = require("../lib/path");
 var NodePath = require("../lib/node-path");
 var PathVisitor = require("../lib/path-visitor");
-<<<<<<< HEAD
-var rawTypes = require("../lib/types");
-=======
 var builtin = types.builtInTypes
 var isRegExp = builtin.RegExp;
 var isString = builtin.string;
->>>>>>> 8ce295d3
+var rawTypes = require("../lib/types");
 
 describe("basic type checking", function() {
     var fooId = b.identifier("foo");
